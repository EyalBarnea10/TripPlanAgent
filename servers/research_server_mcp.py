

from langchain_community.utilities import GoogleSerperAPIWrapper
from langchain_hyperbrowser import HyperbrowserBrowserUseTool
from langchain_openai import ChatOpenAI
from fastmcp import FastMCP   
from dotenv import load_dotenv
import os
import requests
import json  
from crewai import Agent, Task, Crew
from datetime import datetime
from fastmcp.settings import ExperimentalSettings
from mcp import StdioServerParameters
from crewai_tools import MCPServerAdapter
<<<<<<< HEAD
from crewai.tools import tool
=======
from crewai_tools import tool
>>>>>>> ddbda59f





# Load environment variables first
load_dotenv()

# Initialize FastMCP server
mcp = FastMCP("research_mcp")

# Initialize LLM with API key from environment
llm = ChatOpenAI(
    temperature=0,
    api_key=os.getenv("OPENAI_API_KEY")
)

# Helper function for Serper API calls
def call_serper_api(endpoint: str, query: str) -> str:
    """Make API call to Serper endpoint"""
    serper_key = os.getenv("SERPER_API_KEY")
    url = f"https://google.serper.dev/{endpoint}"
    headers = {
        'X-API-KEY': serper_key,
        'Content-Type': 'application/json'
    }
    data = json.dumps({"q": query})
    
    try:
        response = requests.post(url, headers=headers, data=data)
        return response.text
    except Exception as e:
        return f"{endpoint} search error: {str(e)}"

# Internal helper functions (defined before MCP tools)
def _optimize_query_internal(user_query: str) -> str:
    """Internal query optimization function"""
    try:
        openai_key = os.getenv("OPENAI_API_KEY")
        if not openai_key or len(openai_key.strip()) == 0:
            return "Error: OPENAI_API_KEY not found or empty"
        
        system_prompt = """You are a master expert in crafting optimal Google search queries for the Serper API. 
        Return ONLY the optimized search query - no explanations or additional text."""
        
        optimization_prompt = f'Original query: "{user_query}"\nOptimized query:'
        
        response = llm.invoke([
            {"role": "system", "content": system_prompt},
            {"role": "user", "content": optimization_prompt}
        ])
        
        return response.content.strip()
        
    except Exception as e:
        return f"Error optimizing query: {str(e)}"


def _web_search_internal(query: str) -> str:
    """Internal web search function"""
    try:
        # Ensure environment is set for Serper
        serper_key = os.getenv("SERPER_API_KEY")
        if serper_key:
            os.environ["SERPER_API_KEY"] = serper_key
        
        search = GoogleSerperAPIWrapper()
        return search.run(query)
    except Exception as e:
        return f"Web search error: {str(e)}"


def _places_search_internal(query: str) -> str:
    """Internal places search function"""
    try:
        return call_serper_api("places", query)
    except Exception as e:
        return f"Places search error: {str(e)}"


def _browser_search_internal(query: str) -> str:
    """Internal browser search function"""
    try:
        browser_tool = HyperbrowserBrowserUseTool()
        search_instruction = f"Search for '{query}' and extract detailed information including reviews, prices, contact details, and recommendations"
        return browser_tool.run(search_instruction)
    except Exception as e:
        return f"Browser search error: {str(e)}"

# ============================================================================
# MAIN MCP TOOL - ONLY EXPOSED ENDPOINT
# ============================================================================
@mcp.tool()
def research_agent(query: str) -> str:
    """
    Fast travel research agent - optimized for quick results.
    
<<<<<<< HEAD
    Searches web content and places/locations to provide comprehensive
    travel information including hotels, restaurants, attractions, and tips.
    
    Args:
        query: Your travel question or destination
    
    Returns:
        Comprehensive travel research results
    """
    try:
        # Step 1: Optimize query for better search results
        optimized_query = query
        try:
            openai_key = os.getenv("OPENAI_API_KEY")
            if openai_key and len(openai_key.strip()) > 0:
                system_prompt = """You are a travel research expert. Optimize this query for Google search.
                Return ONLY the optimized search query - no explanations."""
                
                response = llm.invoke([
                    {"role": "system", "content": system_prompt},
                    {"role": "user", "content": f'Query: "{query}"\nOptimized:'}
                ])
                optimized_query = response.content.strip()
        except:
            pass  # Use original if optimization fails
        
        # Step 2: Execute fast searches
        results = []
        results.append(f"Travel Research Results for: {query}")
        results.append("=" * 80)
        results.append(f"Optimized Search: {optimized_query}\n")
        
        # Web search for guides and articles
        results.append("\n" + "=" * 80)
        results.append("WEB SEARCH - Travel Guides & Articles")
        results.append("=" * 80)
        try:
            web_result = _web_search_internal(optimized_query)
            results.append(web_result)
        except Exception as e:
            results.append(f"Web search error: {str(e)}")
        
        # Places search for specific locations
        results.append("\n\n" + "=" * 80)
        results.append("PLACES & LOCATIONS - Hotels, Restaurants, Attractions")
        results.append("=" * 80)
        try:
            places_result = _places_search_internal(optimized_query)
            results.append(places_result)
        except Exception as e:
            results.append(f"Places search error: {str(e)}")
        
        results.append("\n\n" + "=" * 80)
        results.append("Research Complete!")
        results.append("=" * 80)
        
        return "\n".join(results)
        
    except Exception as e:
        return f"Error in research_agent: {str(e)}"
=======
    Uses a multi-agent architecture with specialized agents:
    - Web Search Agent: Specializes in finding travel guides and articles
    - Places Agent: Expert in discovering locations, hotels, restaurants
    - Browser Agent: Advanced web scraping specialist
    - Synthesis Agent: Combines all findings into actionable report
    
    All search agents run in PARALLEL for maximum efficiency.
    """
    
    # Progress tracking
    status_updates = []
    
    def log_status(message: str):
        status_updates.append(f"🔄 {message}")
        return message
    
    # ========================================================================
    # SPECIALIZED AGENTS - Each with specific expertise and single tool
    # ========================================================================
    
    log_status("Initializing Web Search Agent...")
    web_search_agent = Agent(
        role="Web Search Specialist",
        goal="Find comprehensive travel guides, articles, blogs, and expert reviews",
        backstory="""You are an expert at finding high-quality travel content on the web.
        You specialize in discovering travel guides, expert reviews, travel blogs, 
        destination overviews, and general travel information. You know how to extract 
        the most relevant and trustworthy web content.""",
        tools=[web_search_tool],
        verbose=True,
        allow_delegation=False)
    
    log_status("Initializing Places Search Agent...")
    places_search_agent = Agent(
        role="Places & Location Expert",
        goal="Discover specific places, hotels, restaurants, attractions with ratings and reviews",
        backstory="""You are a location intelligence expert specializing in finding 
        specific venues and establishments. You excel at discovering hotels, restaurants, 
        tourist attractions, local businesses, and hidden gems. You always include 
        ratings, reviews, addresses, and practical details.""",
        tools=[places_search_tool],
        verbose=True,
        allow_delegation=False)
    
    log_status("Initializing Browser Automation Agent...")
    browser_agent = Agent(
        role="Advanced Web Scraping Specialist",
        goal="Extract detailed information from websites including pricing, availability, and deep content",
        backstory="""You are an advanced web scraping expert with deep knowledge of 
        browser automation. You can navigate complex websites, extract pricing information, 
        check availability, read detailed reviews, and gather information that requires 
        interaction with web pages. You're meticulous and thorough.""",
        tools=[browser_search_tool],
        verbose=True,
        allow_delegation=False)
    
    log_status("Initializing Synthesis Agent...")
    synthesis_agent = Agent(
        role="Travel Research Synthesizer",
        goal="Combine multiple research sources into clear, actionable travel recommendations",
        backstory="""You are an expert travel analyst who excels at synthesizing 
        information from multiple sources. You create comprehensive, well-organized 
        travel reports that are both informative and actionable. You highlight key 
        insights, practical tips, and make complex information easy to understand.""",
        tools=[],  # No tools - only synthesizes
        verbose=True,
        allow_delegation=False)
    
    # ========================================================================
    # PARALLEL TASKS - Each agent runs independently and simultaneously
    # ========================================================================
    
    log_status("Creating Web Search Task...")
    web_task = Task(
        description=f"""Search the web for comprehensive travel information about: {query}
        
        Think deeply about:
        - What search queries will yield the BEST results?
        - Which sources are most credible and relevant?
        - What information gaps exist that need multiple searches?
        - How to filter out low-quality or outdated content?
        
        Focus on finding:
        - Travel guides and destination overviews
        - Expert articles and travel blogs
        - General reviews and recommendations
        - Travel tips and practical advice
        
        Use web_search_tool strategically. Consider multiple searches if needed.""",
        agent=web_search_agent,
        expected_output="Detailed web search results with travel guides, reviews, and expert recommendations",
        async_execution=True,  # ✅ Runs in parallel
        reasoning_effort="high")  # ✅ Deep thinking for better search strategy
    
    log_status("Creating Places Search Task...")
    places_task = Task(
        description=f"""Search for specific places, hotels, restaurants, and attractions related to: {query}
        
        Think strategically about:
        - What types of establishments best match the user's needs?
        - Which neighborhoods or areas to prioritize?
        - How to balance ratings, reviews, and practical factors?
        - What price ranges and categories are most relevant?
        
        Focus on finding:
        - Specific hotels with ratings and prices
        - Restaurants and dining options
        - Tourist attractions and activities
        - Local businesses and services
        
        Use places_search_tool intelligently. Consider multiple targeted searches.""",
        agent=places_search_agent,
        expected_output="List of specific places with ratings, reviews, addresses, and practical details",
        async_execution=True,  # ✅ Runs in parallel
        reasoning_effort="high")  # ✅ Deep thinking for better place selection
    
    log_status("Creating Browser Automation Task...")
    browser_task = Task(
        description=f"""Use advanced browser automation to extract detailed information about: {query}
        
        Think carefully about:
        - Which websites have the most accurate and current information?
        - What specific data points are most valuable to extract?
        - How to navigate complex booking sites efficiently?
        - What patterns in reviews indicate quality and reliability?
        
        Focus on extracting:
        - Current pricing and availability
        - Detailed website content
        - Booking information and options
        - User reviews and ratings from actual sites
        
        Use browser_search_tool strategically for maximum value extraction.""",
        agent=browser_agent,
        expected_output="Detailed extracted information including current prices, availability, and deep content",
        async_execution=True,  # ✅ Runs in parallel
        reasoning_effort="high")  # ✅ Deep thinking for better extraction strategy
    
    # ========================================================================
    # SYNTHESIS TASK - Waits for all parallel tasks to complete
    # ========================================================================
    
    log_status("Creating Synthesis Task...")
    synthesis_task = Task(
        description=f"""Synthesize all gathered research data into a comprehensive travel recommendation for: {query}
        
        You will receive:
        1. Web search results (travel guides, articles, expert reviews)
        2. Places data (specific hotels, restaurants, attractions with ratings)
        3. Browser-extracted data (pricing, availability, detailed content)
        
        Create a well-structured report with these sections:
        
        ## 🌍 Destination Overview
        - Brief introduction and highlights
        - Best time to visit
        - Key attractions
        
        ## 🏨 Recommended Accommodations
        - Top hotel options with ratings and prices
        - Location and accessibility info
        
        ## 🍽️ Dining & Cuisine
        - Best restaurants and local food
        - Price ranges and specialties
        
        ## 🎯 Activities & Attractions
        - Must-see places and experiences
        - Booking info where available
        
        ## 💡 Practical Tips
        - Budget considerations
        - Safety information
        - Transportation options
        - Insider tips
        
        Make it actionable, well-organized, and easy to understand.""",
        agent=synthesis_agent,
        expected_output="Comprehensive, well-organized travel recommendation report",
        context=[web_task, places_task, browser_task],  # ✅ Waits for all to complete
        reasoning_effort="high")
    
    # ========================================================================
    # CREW EXECUTION - Orchestrates all agents
    # ========================================================================
    
    log_status("Assembling research crew...")
    crew = Crew(
        agents=[web_search_agent, places_search_agent, browser_agent, synthesis_agent],
        tasks=[web_task, places_task, browser_task, synthesis_task],
        verbose=True,
        process="sequential"  # Sequential process allows async tasks to run in parallel
    )
    
    log_status("🚀 Launching parallel research (3 agents working simultaneously)...")
    result = crew.kickoff()
    log_status("✅ All agents completed! Report synthesized.")
    
    # Return result with progress log
    status_log = "\n".join(status_updates)
    return f"{status_log}\n\n{'='*80}\n📊 FINAL RESEARCH REPORT\n{'='*80}\n\n{result}"
>>>>>>> ddbda59f


# Internal tool functions (not exposed via MCP - only used by research_agent)
@tool
def web_search_tool(search_query: str) -> str:
    """Search the web for travel guides, reviews, and general information"""
    return _web_search_internal(search_query)

@tool
def places_search_tool(search_query: str) -> str:
    """Search for specific places, hotels, restaurants, and attractions"""
    return _places_search_internal(search_query)

@tool
def browser_search_tool(search_query: str) -> str:
    """Use advanced browser automation to search and extract detailed information from websites"""
    return _browser_search_internal(search_query)


def optimize_search_query(user_query: str) -> str:
    """Optimize and refactor user query for better Serper Google search results"""
    return _optimize_query_internal(user_query)

def intelligent_search(optimized_query: str) -> str:
    """Analyze the query and decide which search tool to use, then execute it """
    try:
        openai_key = os.getenv("OPENAI_API_KEY")
        if not openai_key:
            return "Error: OPENAI_API_KEY not found"
        
        # Use main LLM for decision making
        decision_maker = llm
        
        # Decision prompt
        decision_prompt = f"""
        Query: "{optimized_query}"
        
        Analyze this travel query and decide which search tool(s) to use:
        
        - Choose "web_search" for: general travel information, guides, tips, reviews, recommendations, articles
        - Choose "places_search" for: specific locations, hotels, restaurants, attractions, businesses  
        - Choose "browser_search" for: detailed extraction from specific websites, real-time pricing, booking info
        - Choose "comprehensive" if you need information from all three sources for complete research
        
        Respond with ONLY one word: "web_search", "places_search", "browser_search", or "comprehensive"
        """
        
        # Get decision
        response = decision_maker.invoke([{"role": "user", "content": decision_prompt}])
        decision = response.content.strip().lower()
        
        # Set environment for Serper
        serper_key = os.getenv("SERPER_API_KEY")
        os.environ["SERPER_API_KEY"] = serper_key
        
        # Execute based on decision using clean internal functions
        if decision == "web_search":
            result = _web_search_internal(optimized_query)
            return f"Decision: Web Search\nResults:\n{result}"
        elif decision == "places_search":
            result = _places_search_internal(optimized_query)
            return f"Decision: Places Search\nResults:\n{result}"
        elif decision == "browser_search":
            result = _browser_search_internal(optimized_query)
            return f"Decision: Browser Search\nResults:\n{result}"
        elif decision == "comprehensive":
            web_result = _web_search_internal(optimized_query)
            places_result = _places_search_internal(optimized_query)
            browser_result = _browser_search_internal(optimized_query)
            return f"Decision: Comprehensive Search\n\nWeb Search Results:\n{web_result}\n\nPlaces Search Results:\n{places_result}\n\nBrowser Search Results:\n{browser_result}"
        else:
            # Default comprehensive search
            web_result = _web_search_internal(optimized_query)
            places_result = _places_search_internal(optimized_query)
            return f"Decision unclear: {decision}. Using comprehensive search as default.\n\nWeb Results:\n{web_result}\n\nPlaces Results:\n{places_result}"
            
    except Exception as e:
        return f"Error in intelligent search: {str(e)}"

def research_query(query: str) -> str:
    """Research the given query using multiple advanced tools: Google Serper API, Places search, and Hyperbrowser automation.
     First optimizes the query, then intelligently selects and executes the most appropriate search tools for comprehensive results."""
    
    # Step 1: Get optimized query (working pattern)
    optimized_query = query
    openai_key = os.getenv("OPENAI_API_KEY")
    if openai_key and len(openai_key.strip()) > 0:
        system_prompt = """You are a master expert in crafting optimal Google search queries for the Serper API. 
        Return ONLY the optimized search query - no explanations or additional text."""
        
        optimization_prompt = f'Original query: "{query}"\nOptimized query:'
        
        response = llm.invoke([
            {"role": "system", "content": system_prompt},
            {"role": "user", "content": optimization_prompt}
        ])
        
        optimized_query = response.content.strip()
    
    # Step 2: Web search (working pattern from _web_search_internal)
    serper_key = os.getenv("SERPER_API_KEY")
    if serper_key:
        os.environ["SERPER_API_KEY"] = serper_key
    
    search = GoogleSerperAPIWrapper()
    web_result = search.run(optimized_query)
    
    # Step 3: Places search (working pattern)
    places_result = call_serper_api("places", optimized_query)
    
    return f"🔍 Research Results for: {optimized_query}\n\n📰 Web Search Results:\n{web_result}\n\n📍 Places Search Results:\n{places_result}"




"""
═══════════════════════════════════════════════════════════════════════════════
🎯 TRIP PLANNING WORKFLOW - FIRST STEP SUMMARY
═══════════════════════════════════════════════════════════════════════════════

This MCP server represents the FIRST CRITICAL STEP in an intelligent trip planning process.

WHAT THIS SERVER ACCOMPLISHES:
✅ Destination Research & Discovery
   - Finds trending destinations for specific traveler types (solo, family, etc.)
   - Identifies safety ratings, budget considerations, and seasonal factors
   - Discovers hidden gems and insider travel tips

✅ Comprehensive Information Gathering
   - Web search: Travel guides, blogs, expert recommendations
   - Places data: Hotels, restaurants, attractions with ratings/reviews
   - Real-time data: Current pricing, availability, local conditions

✅ Intelligent Query Processing
   - Transforms vague queries into targeted searches
   - Automatically selects optimal data sources
   - Combines multiple perspectives for complete picture

EXAMPLE SUCCESSFUL QUERIES:
• "summer travel destinations solo adult" → Europe/Asia destination analysis
• "budget friendly safe countries for women" → Safety + cost breakdown
• "adventure activities Switzerland hiking" → Activity-specific recommendations
• "family resorts Caribbean all-inclusive" → Family-oriented comprehensive research

INTEGRATION INTO LARGER TRIP PLANNING:
┌─────────────────────────────────────────────────────────────────────────┐
│  PHASE 1: Research & Discovery (THIS SERVER)                           │
│  ├── Destination options                                               │
│  ├── Safety & budget analysis                                          │
│  ├── Activity/attraction identification                                │
│  └── Initial accommodation options                                     │
│                                                                         │
│  PHASE 2: Detailed Planning (Future Integration)                       │
│  ├── Specific booking research                                         │
│  ├── Itinerary creation                                                │
│  ├── Transportation planning                                           │
│  └── Budget optimization                                               │
│                                                                         │
│  PHASE 3: Booking & Execution (Future Integration)                     │
│  ├── Actual reservations                                               │
│  ├── Travel document prep                                              │
│  ├── Real-time updates                                                 │
│  └── Trip monitoring                                                   │
└─────────────────────────────────────────────────────────────────────────┘

KEY DESIGN DECISIONS:
🧠 AI-First Approach: Every query is optimized by LLM before execution
🔍 Multi-Source Strategy: Never rely on single data source
🎯 Travel-Specific: Tools optimized for travel domain, not general search
⚡ Fast & Efficient: Parallel searches where possible
🛡️ Error Resilient: Graceful fallbacks and comprehensive error handling

PRODUCTION READINESS:
✅ Environment validation with detailed error messages
✅ API key verification and masking for security
✅ Comprehensive error handling throughout the flow
✅ Modular design allowing individual tool usage
✅ Clear separation of concerns (optimization → selection → execution)

TESTED INTEGRATIONS:
✅ Cursor AI Assistant (MCP protocol)
✅ Manual testing via simple_mcp_test.py
✅ Direct tool invocation for debugging
✅ Environment validation via env_validator.py

This server provides the foundational intelligence needed for any
trip planning system, transforming simple travel questions into
comprehensive, actionable travel insights.

To use: Simply call research_query("your travel question") and receive
structured, comprehensive travel recommendations ready for further planning.
"""

if __name__ == "__main__":
    mcp.run()<|MERGE_RESOLUTION|>--- conflicted
+++ resolved
@@ -13,11 +13,7 @@
 from fastmcp.settings import ExperimentalSettings
 from mcp import StdioServerParameters
 from crewai_tools import MCPServerAdapter
-<<<<<<< HEAD
 from crewai.tools import tool
-=======
-from crewai_tools import tool
->>>>>>> ddbda59f
 
 
 
@@ -115,7 +111,6 @@
     """
     Fast travel research agent - optimized for quick results.
     
-<<<<<<< HEAD
     Searches web content and places/locations to provide comprehensive
     travel information including hotels, restaurants, attractions, and tips.
     
@@ -176,212 +171,11 @@
         
     except Exception as e:
         return f"Error in research_agent: {str(e)}"
-=======
-    Uses a multi-agent architecture with specialized agents:
-    - Web Search Agent: Specializes in finding travel guides and articles
-    - Places Agent: Expert in discovering locations, hotels, restaurants
-    - Browser Agent: Advanced web scraping specialist
-    - Synthesis Agent: Combines all findings into actionable report
-    
-    All search agents run in PARALLEL for maximum efficiency.
-    """
-    
-    # Progress tracking
-    status_updates = []
-    
-    def log_status(message: str):
-        status_updates.append(f"🔄 {message}")
-        return message
-    
-    # ========================================================================
-    # SPECIALIZED AGENTS - Each with specific expertise and single tool
-    # ========================================================================
-    
-    log_status("Initializing Web Search Agent...")
-    web_search_agent = Agent(
-        role="Web Search Specialist",
-        goal="Find comprehensive travel guides, articles, blogs, and expert reviews",
-        backstory="""You are an expert at finding high-quality travel content on the web.
-        You specialize in discovering travel guides, expert reviews, travel blogs, 
-        destination overviews, and general travel information. You know how to extract 
-        the most relevant and trustworthy web content.""",
-        tools=[web_search_tool],
-        verbose=True,
-        allow_delegation=False)
-    
-    log_status("Initializing Places Search Agent...")
-    places_search_agent = Agent(
-        role="Places & Location Expert",
-        goal="Discover specific places, hotels, restaurants, attractions with ratings and reviews",
-        backstory="""You are a location intelligence expert specializing in finding 
-        specific venues and establishments. You excel at discovering hotels, restaurants, 
-        tourist attractions, local businesses, and hidden gems. You always include 
-        ratings, reviews, addresses, and practical details.""",
-        tools=[places_search_tool],
-        verbose=True,
-        allow_delegation=False)
-    
-    log_status("Initializing Browser Automation Agent...")
-    browser_agent = Agent(
-        role="Advanced Web Scraping Specialist",
-        goal="Extract detailed information from websites including pricing, availability, and deep content",
-        backstory="""You are an advanced web scraping expert with deep knowledge of 
-        browser automation. You can navigate complex websites, extract pricing information, 
-        check availability, read detailed reviews, and gather information that requires 
-        interaction with web pages. You're meticulous and thorough.""",
-        tools=[browser_search_tool],
-        verbose=True,
-        allow_delegation=False)
-    
-    log_status("Initializing Synthesis Agent...")
-    synthesis_agent = Agent(
-        role="Travel Research Synthesizer",
-        goal="Combine multiple research sources into clear, actionable travel recommendations",
-        backstory="""You are an expert travel analyst who excels at synthesizing 
-        information from multiple sources. You create comprehensive, well-organized 
-        travel reports that are both informative and actionable. You highlight key 
-        insights, practical tips, and make complex information easy to understand.""",
-        tools=[],  # No tools - only synthesizes
-        verbose=True,
-        allow_delegation=False)
-    
-    # ========================================================================
-    # PARALLEL TASKS - Each agent runs independently and simultaneously
-    # ========================================================================
-    
-    log_status("Creating Web Search Task...")
-    web_task = Task(
-        description=f"""Search the web for comprehensive travel information about: {query}
-        
-        Think deeply about:
-        - What search queries will yield the BEST results?
-        - Which sources are most credible and relevant?
-        - What information gaps exist that need multiple searches?
-        - How to filter out low-quality or outdated content?
-        
-        Focus on finding:
-        - Travel guides and destination overviews
-        - Expert articles and travel blogs
-        - General reviews and recommendations
-        - Travel tips and practical advice
-        
-        Use web_search_tool strategically. Consider multiple searches if needed.""",
-        agent=web_search_agent,
-        expected_output="Detailed web search results with travel guides, reviews, and expert recommendations",
-        async_execution=True,  # ✅ Runs in parallel
-        reasoning_effort="high")  # ✅ Deep thinking for better search strategy
-    
-    log_status("Creating Places Search Task...")
-    places_task = Task(
-        description=f"""Search for specific places, hotels, restaurants, and attractions related to: {query}
-        
-        Think strategically about:
-        - What types of establishments best match the user's needs?
-        - Which neighborhoods or areas to prioritize?
-        - How to balance ratings, reviews, and practical factors?
-        - What price ranges and categories are most relevant?
-        
-        Focus on finding:
-        - Specific hotels with ratings and prices
-        - Restaurants and dining options
-        - Tourist attractions and activities
-        - Local businesses and services
-        
-        Use places_search_tool intelligently. Consider multiple targeted searches.""",
-        agent=places_search_agent,
-        expected_output="List of specific places with ratings, reviews, addresses, and practical details",
-        async_execution=True,  # ✅ Runs in parallel
-        reasoning_effort="high")  # ✅ Deep thinking for better place selection
-    
-    log_status("Creating Browser Automation Task...")
-    browser_task = Task(
-        description=f"""Use advanced browser automation to extract detailed information about: {query}
-        
-        Think carefully about:
-        - Which websites have the most accurate and current information?
-        - What specific data points are most valuable to extract?
-        - How to navigate complex booking sites efficiently?
-        - What patterns in reviews indicate quality and reliability?
-        
-        Focus on extracting:
-        - Current pricing and availability
-        - Detailed website content
-        - Booking information and options
-        - User reviews and ratings from actual sites
-        
-        Use browser_search_tool strategically for maximum value extraction.""",
-        agent=browser_agent,
-        expected_output="Detailed extracted information including current prices, availability, and deep content",
-        async_execution=True,  # ✅ Runs in parallel
-        reasoning_effort="high")  # ✅ Deep thinking for better extraction strategy
-    
-    # ========================================================================
-    # SYNTHESIS TASK - Waits for all parallel tasks to complete
-    # ========================================================================
-    
-    log_status("Creating Synthesis Task...")
-    synthesis_task = Task(
-        description=f"""Synthesize all gathered research data into a comprehensive travel recommendation for: {query}
-        
-        You will receive:
-        1. Web search results (travel guides, articles, expert reviews)
-        2. Places data (specific hotels, restaurants, attractions with ratings)
-        3. Browser-extracted data (pricing, availability, detailed content)
-        
-        Create a well-structured report with these sections:
-        
-        ## 🌍 Destination Overview
-        - Brief introduction and highlights
-        - Best time to visit
-        - Key attractions
-        
-        ## 🏨 Recommended Accommodations
-        - Top hotel options with ratings and prices
-        - Location and accessibility info
-        
-        ## 🍽️ Dining & Cuisine
-        - Best restaurants and local food
-        - Price ranges and specialties
-        
-        ## 🎯 Activities & Attractions
-        - Must-see places and experiences
-        - Booking info where available
-        
-        ## 💡 Practical Tips
-        - Budget considerations
-        - Safety information
-        - Transportation options
-        - Insider tips
-        
-        Make it actionable, well-organized, and easy to understand.""",
-        agent=synthesis_agent,
-        expected_output="Comprehensive, well-organized travel recommendation report",
-        context=[web_task, places_task, browser_task],  # ✅ Waits for all to complete
-        reasoning_effort="high")
-    
-    # ========================================================================
-    # CREW EXECUTION - Orchestrates all agents
-    # ========================================================================
-    
-    log_status("Assembling research crew...")
-    crew = Crew(
-        agents=[web_search_agent, places_search_agent, browser_agent, synthesis_agent],
-        tasks=[web_task, places_task, browser_task, synthesis_task],
-        verbose=True,
-        process="sequential"  # Sequential process allows async tasks to run in parallel
-    )
-    
-    log_status("🚀 Launching parallel research (3 agents working simultaneously)...")
-    result = crew.kickoff()
-    log_status("✅ All agents completed! Report synthesized.")
-    
-    # Return result with progress log
-    status_log = "\n".join(status_updates)
-    return f"{status_log}\n\n{'='*80}\n📊 FINAL RESEARCH REPORT\n{'='*80}\n\n{result}"
->>>>>>> ddbda59f
 
 
 # Internal tool functions (not exposed via MCP - only used by research_agent)
+@tool
+def web_search_tool(search_query: str) -> str:
 @tool
 def web_search_tool(search_query: str) -> str:
     """Search the web for travel guides, reviews, and general information"""
@@ -389,9 +183,13 @@
 
 @tool
 def places_search_tool(search_query: str) -> str:
+@tool
+def places_search_tool(search_query: str) -> str:
     """Search for specific places, hotels, restaurants, and attractions"""
     return _places_search_internal(search_query)
 
+@tool
+def browser_search_tool(search_query: str) -> str:
 @tool
 def browser_search_tool(search_query: str) -> str:
     """Use advanced browser automation to search and extract detailed information from websites"""
